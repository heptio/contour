--- conflicted
+++ resolved
@@ -198,31 +198,13 @@
 
 	cipherSuites := []string{
 		"[ECDHE-ECDSA-AES128-GCM-SHA256|ECDHE-ECDSA-CHACHA20-POLY1305]",
-		"[ECDHE-RSA-AES128-GCM-SHA256|ECDHE-RSA-CHACHA20-POLY1305]",
-		"ECDHE-ECDSA-AES128-SHA",
 		"ECDHE-ECDSA-AES256-GCM-SHA384",
-		"ECDHE-RSA-AES256-GCM-SHA384",
-		// Commented out to ensure it is different from the default
-		// "ECDHE-ECDSA-AES256-SHA",
 	}
 
 	tlsParams := &envoy_tls_v3.TlsParameters{
 		TlsMinimumProtocolVersion: envoy_tls_v3.TlsParameters_TLSv1_2,
 		TlsMaximumProtocolVersion: envoy_tls_v3.TlsParameters_TLSv1_3,
-<<<<<<< HEAD
 		CipherSuites:              cipherSuites,
-=======
-		CipherSuites: []string{
-			"[ECDHE-ECDSA-AES128-GCM-SHA256|ECDHE-ECDSA-CHACHA20-POLY1305]",
-			"[ECDHE-RSA-AES128-GCM-SHA256|ECDHE-RSA-CHACHA20-POLY1305]",
-			"ECDHE-ECDSA-AES128-SHA",
-			"ECDHE-RSA-AES128-SHA",
-			"ECDHE-ECDSA-AES256-GCM-SHA384",
-			"ECDHE-RSA-AES256-GCM-SHA384",
-			"ECDHE-ECDSA-AES256-SHA",
-			"ECDHE-RSA-AES256-SHA",
-		},
->>>>>>> 6a288abf
 	}
 
 	tlsCertificateSdsSecretConfigs := []*envoy_tls_v3.SdsSecretConfig{{
