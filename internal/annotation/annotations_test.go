--- conflicted
+++ resolved
@@ -433,7 +433,6 @@
 		})
 	}
 }
-<<<<<<< HEAD
 
 func TestCipherSuites(t *testing.T) {
 	testCases := map[string]struct {
@@ -494,11 +493,6 @@
 	}
 }
 
-func backend(name string, port intstr.IntOrString) *v1beta1.IngressBackend {
-	return &v1beta1.IngressBackend{
-		ServiceName: name,
-		ServicePort: port,
-=======
 func backend(name string, port intstr.IntOrString) *networking_v1.IngressBackend {
 	var portObj networking_v1.ServiceBackendPort
 	if port.Type == intstr.Int {
@@ -516,7 +510,6 @@
 			Name: name,
 			Port: portObj,
 		},
->>>>>>> 6a288abf
 	}
 }
 
