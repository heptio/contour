// Copyright © 2018 Heptio
// Licensed under the Apache License, Version 2.0 (the "License");
// you may not use this file except in compliance with the License.
// You may obtain a copy of the License at
//
//     http://www.apache.org/licenses/LICENSE-2.0
//
// Unless required by applicable law or agreed to in writing, software
// distributed under the License is distributed on an "AS IS" BASIS,
// WITHOUT WARRANTIES OR CONDITIONS OF ANY KIND, either express or implied.
// See the License for the specific language governing permissions and
// limitations under the License.

// Package dag provides a data model, in the form of a directed acyclic graph,
// of the relationship between Kubernetes Ingress, Service, and Secret objects.
package dag

import (
	"fmt"
	"strconv"
	"strings"
	"sync"
	"time"

	"k8s.io/api/core/v1"
	"k8s.io/api/extensions/v1beta1"
	"k8s.io/apimachinery/pkg/util/intstr"
	"k8s.io/client-go/tools/cache"

	"github.com/envoyproxy/go-control-plane/envoy/api/v2/auth"
	ingressroutev1 "github.com/heptio/contour/apis/contour/v1beta1"
)

// A DAG represents a directed acylic graph of objects representing the relationship
// between Kubernetes Ingress objects, the backend Services, and Secret objects.
// The DAG models these relationships as Roots and Vertices.
type DAG struct {
	// IngressRouteRootNamespaces specifies the namespaces where root
	// IngressRoutes can be defined. If empty, roots can be defined in any
	// namespace.
	IngressRouteRootNamespaces []string

	mu sync.Mutex

	ingresses     map[meta]*v1beta1.Ingress
	ingressroutes map[meta]*ingressroutev1.IngressRoute
	secrets       map[meta]*v1.Secret
	services      map[meta]*v1.Service

	// the most recently recomputed dag.
	current dag
}

// dag holds the results of recomputing a materialised directed acyclic graph
// from the state stored in a DAG.
type dag struct {
	// roots are the roots of this dag
	roots []Vertex

	// status computed while building this dag.
	statuses []Status

	version int
}

// meta holds the name and namespace of a Kubernetes object.
type meta struct {
	name, namespace string
}

// Visit calls f for every root of this DAG.
func (d *DAG) Visit(f func(Vertex)) {
	d.mu.Lock()
	current := d.current
	d.mu.Unlock()
	for _, r := range current.roots {
		f(r)
	}
}

// Visit calls f for every root of this DAG.
func (d *DAG) Statuses() []Status {
	d.mu.Lock()
	current := d.current
	d.mu.Unlock()
	return current.statuses
}

// Insert inserts obj into the DAG. If an object with a matching type, name, and
// namespace exists, it will be overwritten.
func (d *DAG) Insert(obj interface{}) {
	d.mu.Lock()
	defer d.mu.Unlock()
	switch obj := obj.(type) {
	case *v1.Secret:
		m := meta{name: obj.Name, namespace: obj.Namespace}
		if d.secrets == nil {
			d.secrets = make(map[meta]*v1.Secret)
		}
		d.secrets[m] = obj
	case *v1.Service:
		m := meta{name: obj.Name, namespace: obj.Namespace}
		if d.services == nil {
			d.services = make(map[meta]*v1.Service)
		}
		d.services[m] = obj
	case *v1beta1.Ingress:
		m := meta{name: obj.Name, namespace: obj.Namespace}
		if d.ingresses == nil {
			d.ingresses = make(map[meta]*v1beta1.Ingress)
		}
		d.ingresses[m] = obj
	case *ingressroutev1.IngressRoute:
		m := meta{name: obj.Name, namespace: obj.Namespace}
		if d.ingressroutes == nil {
			d.ingressroutes = make(map[meta]*ingressroutev1.IngressRoute)
		}
		d.ingressroutes[m] = obj
	default:
		// not an interesting object
	}
}

// Remove removes obj from the DAG. If no object with a matching type, name, and
// namespace exists in the DAG, no action is taken.
func (d *DAG) Remove(obj interface{}) {
	switch obj := obj.(type) {
	default:
		d.remove(obj)
	case cache.DeletedFinalStateUnknown:
		d.Remove(obj.Obj) // recurse into ourselves with the tombstoned value
	}
}

func (d *DAG) remove(obj interface{}) {
	d.mu.Lock()
	defer d.mu.Unlock()
	switch obj := obj.(type) {
	case *v1.Secret:
		m := meta{name: obj.Name, namespace: obj.Namespace}
		delete(d.secrets, m)
	case *v1.Service:
		m := meta{name: obj.Name, namespace: obj.Namespace}
		delete(d.services, m)
	case *v1beta1.Ingress:
		m := meta{name: obj.Name, namespace: obj.Namespace}
		delete(d.ingresses, m)
	case *ingressroutev1.IngressRoute:
		m := meta{name: obj.Name, namespace: obj.Namespace}
		delete(d.ingressroutes, m)
	default:
		// not interesting
	}
}

// Recompute recomputes the DAG.
func (d *DAG) Recompute() {
	d.mu.Lock()
	d.current = d.recompute()
	d.mu.Unlock()
}

// serviceMap memoise access to a service map, built
// as needed from the list of services cached
// from k8s.
type serviceMap struct {
	// backing services from k8s api.
	services map[meta]*v1.Service

	// cached Services.
	_services map[portmeta]*Service
}

// lookup returns a Service that matches the meta and port supplied.
// If no matching Service is found lookup returns nil.
func (sm *serviceMap) lookup(m meta, port intstr.IntOrString) *Service {
	if port.Type == intstr.Int {
		if s, ok := sm._services[portmeta{name: m.name, namespace: m.namespace, port: int32(port.IntValue())}]; ok {
			return s
		}
	}
	svc, ok := sm.services[m]
	if !ok {
		return nil
	}
	for i := range svc.Spec.Ports {
		p := &svc.Spec.Ports[i]
		if int(p.Port) == port.IntValue() {
			return sm.insert(svc, p)
		}
		if port.String() == p.Name {
			return sm.insert(svc, p)
		}
	}
	return nil
}

func (sm *serviceMap) insert(svc *v1.Service, port *v1.ServicePort) *Service {
	if sm._services == nil {
		sm._services = make(map[portmeta]*Service)
	}
	up := parseUpstreamProtocols(svc.Annotations, annotationUpstreamProtocol, "h2", "h2c")
	protocol := up[port.Name]
	if protocol == "" {
		protocol = up[strconv.Itoa(int(port.Port))]
	}

	s := &Service{
		Object:      svc,
		ServicePort: port,
		Protocol:    protocol,

		MaxConnections:     parseAnnotation(svc.Annotations, annotationMaxConnections),
		MaxPendingRequests: parseAnnotation(svc.Annotations, annotationMaxPendingRequests),
		MaxRequests:        parseAnnotation(svc.Annotations, annotationMaxRequests),
		MaxRetries:         parseAnnotation(svc.Annotations, annotationMaxRetries),
	}
	sm._services[s.toMeta()] = s
	return s
}

// recompute builds a new *dag.dag.
func (d *DAG) recompute() dag {
	sm := serviceMap{
		services: d.services,
	}
	service := sm.lookup

	// memoise access to a secrets map, built
	// as needed from the list of secrets cached
	// from k8s.
	_secrets := make(map[meta]*Secret)
	secret := func(m meta) *Secret {
		if s, ok := _secrets[m]; ok {
			return s
		}
		sec, ok := d.secrets[m]
		if !ok {
			return nil
		}
		s := &Secret{
			object: sec,
		}
		_secrets[s.toMeta()] = s
		return s
	}

	type hostport struct {
		host string
		port int
	}

	// memoise the production of vhost entries as needed.
	_vhosts := make(map[hostport]*VirtualHost)
	vhost := func(host string, port int) *VirtualHost {
		hp := hostport{host: host, port: port}
		vh, ok := _vhosts[hp]
		if !ok {
			vh = &VirtualHost{
				Port:   port,
				host:   host,
				routes: make(map[string]*Route),
			}
			_vhosts[hp] = vh
		}
		return vh
	}

	_svhosts := make(map[hostport]*SecureVirtualHost)
	svhost := func(host string, port int) *SecureVirtualHost {
		hp := hostport{host: host, port: port}
		svh, ok := _svhosts[hp]
		if !ok {
			svh = &SecureVirtualHost{
				Port:   port,
				host:   host,
				routes: make(map[string]*Route),
			}
			_svhosts[hp] = svh
		}
		return svh
	}

	// setup secure vhosts if there is a matching secret
	// we do this first so that the set of active secure vhosts is stable
	// during the second ingress pass
	for _, ing := range d.ingresses {
		for _, tls := range ing.Spec.TLS {
			m := meta{name: tls.SecretName, namespace: ing.Namespace}
			if sec := secret(m); sec != nil {
				for _, host := range tls.Hosts {
					svhost(host, 443).secret = sec
					// process annotations
					switch ing.ObjectMeta.Annotations["contour.heptio.com/tls-minimum-protocol-version"] {
					case "1.3":
						svhost(host, 443).MinProtoVersion = auth.TlsParameters_TLSv1_3
					case "1.2":
						svhost(host, 443).MinProtoVersion = auth.TlsParameters_TLSv1_2
					default:
						// any other value is interpreted as TLS/1.1
						svhost(host, 443).MinProtoVersion = auth.TlsParameters_TLSv1_1
					}
				}
			}
		}
	}

	// deconstruct each ingress into routes and virtualhost entries
	for _, ing := range d.ingresses {
		// should we create port 80 routes for this ingress
		httpAllowed := httpAllowed(ing)

		// compute websocket enabled routes
		wr := websocketRoutes(ing)

		// compute timeout for any routes on this ingress
		timeout := parseAnnotationTimeout(ing.Annotations, annotationRequestTimeout)

		if ing.Spec.Backend != nil {
			// handle the annoying default ingress
			r := &Route{
				path:         "/",
				object:       ing,
				HTTPSUpgrade: tlsRequired(ing),
				Websocket:    wr["/"],
				Timeout:      timeout,
			}
			m := meta{name: ing.Spec.Backend.ServiceName, namespace: ing.Namespace}
			if s := service(m, ing.Spec.Backend.ServicePort); s != nil {
				r.addService(s, nil, "", 0)
			}
			if httpAllowed {
				vhost("*", 80).routes[r.path] = r
			}
		}

		for _, rule := range ing.Spec.Rules {
			// handle Spec.Rule declarations
			host := rule.Host
			if host == "" {
				host = "*"
			}
			for n := range rule.IngressRuleValue.HTTP.Paths {
				path := rule.IngressRuleValue.HTTP.Paths[n].Path
				if path == "" {
					path = "/"
				}
				r := &Route{
					path:         path,
					object:       ing,
					HTTPSUpgrade: tlsRequired(ing),
					Websocket:    wr[path],
					Timeout:      timeout,
				}

				m := meta{name: rule.IngressRuleValue.HTTP.Paths[n].Backend.ServiceName, namespace: ing.Namespace}
				if s := service(m, rule.IngressRuleValue.HTTP.Paths[n].Backend.ServicePort); s != nil {
					r.addService(s, nil, "", s.Weight)
				}
				if httpAllowed {
					vhost(host, 80).routes[r.path] = r
				}
				if _, ok := _svhosts[hostport{host: host, port: 443}]; ok && host != "*" {
					svhost(host, 443).routes[r.path] = r
				}
			}
		}
	}

	// process ingressroute documents
	var status []Status
	orphaned := make(map[meta]bool)
	for _, ir := range d.ingressroutes {
		if ir.Spec.VirtualHost == nil {
			// delegate ingress route. mark as orphaned if we haven't reached it before.
			if _, ok := orphaned[meta{name: ir.Name, namespace: ir.Namespace}]; !ok {
				orphaned[meta{name: ir.Name, namespace: ir.Namespace}] = true
			}
			continue
		}

		// ensure root ingressroute lives in allowed namespace
		if !d.rootAllowed(ir) {
			status = append(status, Status{Object: ir, Status: "invalid", Description: "root IngressRoute cannot be defined in this namespace"})
			continue
		}

		host := ir.Spec.VirtualHost.Fqdn
		if len(strings.TrimSpace(host)) == 0 {
			status = append(status, Status{Object: ir, Status: "invalid", Description: "Spec.VirtualHost.Fqdn must be specified"})
			continue
		}

		if tls := ir.Spec.VirtualHost.TLS; tls != nil {
			// attach secrets to TLS enabled vhosts
			m := meta{name: tls.SecretName, namespace: ir.Namespace}
			if sec := secret(m); sec != nil {
				svhost(host, 443).secret = sec
				svhost(host, 443).MinProtoVersion = auth.TlsParameters_TLSv1_1 // TODO(dfc) issue 467
			}
		}

		prefixMatch := ""
		irp := ingressRouteProcessor{
			host:          host,
			service:       service,
			vhost:         vhost,
			ingressroutes: d.ingressroutes,
			orphaned:      orphaned,
		}
		sts := irp.process(ir, prefixMatch, nil)
		status = append(status, sts...)
	}

	nextVersion := d.current.version + 1
	_d := dag{
		version: nextVersion,
	}
	for _, vh := range _vhosts {
		_d.roots = append(_d.roots, vh)
	}
	for _, svh := range _svhosts {
		_d.roots = append(_d.roots, svh)
	}

	for meta, orph := range orphaned {
		if orph {
			ir, ok := d.ingressroutes[meta]
			if ok {
				status = append(status, Status{Object: ir, Status: "orphaned", Description: "this IngressRoute is not part of a delegation chain from a root IngressRoute"})
			}
		}
	}
<<<<<<< HEAD
	_d.statuses = status
	return _d
=======
	return _d, IngressrouteStatus{Statuses: status, Version: nextVersion}
>>>>>>> 28b08cc5
}

// returns true if the root ingressroute lives in a root namespace
func (d *DAG) rootAllowed(ir *ingressroutev1.IngressRoute) bool {
	if len(d.IngressRouteRootNamespaces) == 0 {
		return true
	}
	for _, ns := range d.IngressRouteRootNamespaces {
		if ns == ir.Namespace {
			return true
		}
	}
	return false
}

func (d *DAG) CalculateIngressRouteMetric() map[string]int {
	ingressRouteMetric := make(map[string]int)

	d.Visit(func(vh Vertex) {
		switch vh := vh.(type) {
		case *VirtualHost:
			hostname := vh.FQDN()

			vh.Visit(func(r Vertex) {
				switch r := r.(type) {
				case *Route:
					obj := r.object
					switch rt := obj.(type) {
					case *ingressroutev1.IngressRoute:
						ingressRouteMetric[fmt.Sprintf("%s|%s", hostname, rt.ObjectMeta.Namespace)]++
					}
				}
			})
		}
	})

	return ingressRouteMetric
}

type ingressRouteProcessor struct {
	host          string
	service       func(m meta, port intstr.IntOrString) *Service
	vhost         func(host string, port int) *VirtualHost
	ingressroutes map[meta]*ingressroutev1.IngressRoute
	orphaned      map[meta]bool
}

func (irp *ingressRouteProcessor) process(ir *ingressroutev1.IngressRoute, prefixMatch string, visited []*ingressroutev1.IngressRoute) []Status {
	visited = append(visited, ir)

	var status []Status
	for _, route := range ir.Spec.Routes {
		// route cannot both delegate and point to services
		if len(route.Services) > 0 && route.Delegate.Name != "" {
			return []Status{{Object: ir, Status: "invalid", Description: fmt.Sprintf("route %q: cannot specify services and delegate in the same route", route.Match)}}
		}
		// base case: The route points to services, so we add them to the vhost
		if len(route.Services) > 0 {
			if !matchesPathPrefix(route.Match, prefixMatch) {
				return []Status{{Object: ir, Status: "invalid", Description: fmt.Sprintf("the path prefix %q does not match the parent's path prefix %q", route.Match, prefixMatch)}}
			}
			r := &Route{
				path:   route.Match,
				object: ir,
			}
			for _, s := range route.Services {
				if s.Port < 1 || s.Port > 65535 {
					return []Status{{Object: ir, Status: "invalid", Description: fmt.Sprintf("route %q: service %q: port must be in the range 1-65535", route.Match, s.Name)}}
				}
				if s.Weight < 0 {
					return []Status{{Object: ir, Status: "invalid", Description: fmt.Sprintf("route %q: service %q: weight must be greater than or equal to zero", route.Match, s.Name)}}
				}
				m := meta{name: s.Name, namespace: ir.Namespace}
				if svc := irp.service(m, intstr.FromInt(s.Port)); svc != nil {
					r.addService(svc, s.HealthCheck, s.Strategy, s.Weight)
				}
			}
			irp.vhost(irp.host, 80).routes[r.path] = r
			continue
		}

		// otherwise, if the route is delegating to another ingressroute, find it and process it.
		if route.Delegate.Name != "" {
			namespace := route.Delegate.Namespace
			if namespace == "" {
				// we are delegating to another IngressRoute in the same namespace
				namespace = ir.Namespace
			}
			dest, ok := irp.ingressroutes[meta{name: route.Delegate.Name, namespace: namespace}]
			if ok {
				// dest is not an orphaned route, as there is an IR that points to it
				irp.orphaned[meta{name: dest.Name, namespace: dest.Namespace}] = false

				// ensure we are not following an edge that produces a cycle
				var path []string
				for _, vir := range visited {
					path = append(path, fmt.Sprintf("%s/%s", vir.Namespace, vir.Name))
				}
				for _, vir := range visited {
					if dest.Name == vir.Name && dest.Namespace == vir.Namespace {
						path = append(path, fmt.Sprintf("%s/%s", dest.Namespace, dest.Name))
						description := fmt.Sprintf("route creates a delegation cycle: %s", strings.Join(path, " -> "))
						return []Status{{Object: ir, Status: "invalid", Description: description}}
					}
				}

				// follow the link and process the target ingress route
				status = append(status, irp.process(dest, route.Match, visited)...)
			}
		}
	}
	return append(status, Status{Object: ir, Status: "valid", Description: "valid IngressRoute"})
}

// matchesPathPrefix checks whether the given path matches the given prefix
func matchesPathPrefix(path, prefix string) bool {
	if len(prefix) == 0 {
		return true
	}
	// an empty string cannot have a prefix
	if len(path) == 0 {
		return false
	}
	if prefix[len(prefix)-1] != '/' {
		prefix = prefix + "/"
	}
	if path[len(path)-1] != '/' {
		path = path + "/"
	}
	return strings.HasPrefix(path, prefix)
}

type Route struct {
	path     string
	object   interface{} // one of Ingress or IngressRoute
	services map[portmeta]*Service

	// Should this route generate a 301 upgrade if accessed
	// over HTTP?
	HTTPSUpgrade bool

	// Is this a websocket route?
	// TODO(dfc) this should go on the service
	Websocket bool

	// A timeout applied to requests on this route.
	// A timeout of zero implies "use envoy's default"
	// A timeout of -1 represents "infinity"
	// TODO(dfc) should this move to service?
	Timeout time.Duration
}

func (r *Route) Prefix() string { return r.path }

func (r *Route) addService(s *Service, hc *ingressroutev1.HealthCheck, lbStrat string, weight int) {
	if r.services == nil {
		r.services = make(map[portmeta]*Service)
	}
	s.HealthCheck = hc
	s.LoadBalancerStrategy = lbStrat
	s.Weight = weight
	r.services[s.toMeta()] = s
}

func (r *Route) Visit(f func(Vertex)) {
	for _, c := range r.services {
		f(c)
	}
}

// A VirtualHost represents an insecure HTTP host.
type VirtualHost struct {
	// Port is the port that the VirtualHost will listen on.
	// Expected values are 80 and 443, but others are possible
	// if the VirtualHost is generated inside Contour.
	Port int

	host   string
	routes map[string]*Route
}

func (v *VirtualHost) FQDN() string { return v.host }

func (v *VirtualHost) Visit(f func(Vertex)) {
	for _, r := range v.routes {
		f(r)
	}
}

// A SecureVirtualHost represents a HTTP host protected by TLS.
type SecureVirtualHost struct {
	// Port is the port that the VirtualHost will listen on.
	// Expected values are 80 and 443, but others are possible
	// if the VirtualHost is generated inside Contour.
	Port int

	// TLS minimum protocol version. Defaults to auth.TlsParameters_TLS_AUTO
	MinProtoVersion auth.TlsParameters_TlsProtocol

	host   string
	routes map[string]*Route
	secret *Secret
}

func (s *SecureVirtualHost) Data() map[string][]byte {
	if s.secret == nil {
		return nil
	}
	return s.secret.Data()
}

func (s *SecureVirtualHost) FQDN() string { return s.host }
func (s *SecureVirtualHost) Visit(f func(Vertex)) {
	for _, r := range s.routes {
		f(r)
	}
	f(s.secret)
}

type Vertex interface {
	Visit(func(Vertex))
}

// Service represents a K8s Sevice as a DAG vertex. A Service is
// a leaf in the DAG.
type Service struct {
	Object *v1.Service

	*v1.ServicePort
	Weight int

	// Protocol is the layer 7 protocol of this service
	Protocol string

	HealthCheck          *ingressroutev1.HealthCheck
	LoadBalancerStrategy string

	// Curcuit breaking limits

	// Max connections is maximum number of connections
	// that Envoy will make to the upstream cluster.
	MaxConnections int

	// MaxPendingRequests is maximum number of pending
	// requests that Envoy will allow to the upstream cluster.
	MaxPendingRequests int

	// MaxRequests is the maximum number of parallel requests that
	// Envoy will make to the upstream cluster.
	MaxRequests int

	// MaxRetries is the maximum number of parallel retries that
	// Envoy will allow to the upstream cluster.
	MaxRetries int
}

func (s *Service) Name() string       { return s.Object.Name }
func (s *Service) Namespace() string  { return s.Object.Namespace }
func (s *Service) Visit(func(Vertex)) {}

type portmeta struct {
	name      string
	namespace string
	port      int32
}

func (s *Service) toMeta() portmeta {
	return portmeta{
		name:      s.Object.Name,
		namespace: s.Object.Namespace,
		port:      s.Port,
	}
}

// Secret represents a K8s Secret for TLS usage as a DAG Vertex. A Secret is
// a leaf in the DAG.
type Secret struct {
	object *v1.Secret
}

func (s *Secret) Name() string       { return s.object.Name }
func (s *Secret) Namespace() string  { return s.object.Namespace }
func (s *Secret) Visit(func(Vertex)) {}

// Data returns the contents of the backing secret's map.
func (s *Secret) Data() map[string][]byte {
	return s.object.Data
}

func (s *Secret) toMeta() meta {
	return meta{
		name:      s.object.Name,
		namespace: s.object.Namespace,
	}
}

<<<<<<< HEAD
// Status contains the status for an IngressRoute (valid / invalid / orphan, etc)
=======
// IngressrouteStatus contains the status for
// an IngressRoute (valid / invalid / orphan, etc)
type IngressrouteStatus struct {
	Statuses []Status
	Version  int
}

>>>>>>> 28b08cc5
type Status struct {
	Object      *ingressroutev1.IngressRoute
	Status      string
	Description string
}<|MERGE_RESOLUTION|>--- conflicted
+++ resolved
@@ -431,12 +431,8 @@
 			}
 		}
 	}
-<<<<<<< HEAD
 	_d.statuses = status
 	return _d
-=======
-	return _d, IngressrouteStatus{Statuses: status, Version: nextVersion}
->>>>>>> 28b08cc5
 }
 
 // returns true if the root ingressroute lives in a root namespace
@@ -733,17 +729,7 @@
 	}
 }
 
-<<<<<<< HEAD
 // Status contains the status for an IngressRoute (valid / invalid / orphan, etc)
-=======
-// IngressrouteStatus contains the status for
-// an IngressRoute (valid / invalid / orphan, etc)
-type IngressrouteStatus struct {
-	Statuses []Status
-	Version  int
-}
-
->>>>>>> 28b08cc5
 type Status struct {
 	Object      *ingressroutev1.IngressRoute
 	Status      string
