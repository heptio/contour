--- conflicted
+++ resolved
@@ -4485,6 +4485,25 @@
 		},
 	}
 
+	// issue 2309, each route must have at least one service
+	proxy41 := &contour_api_v1.HTTPProxy{
+		ObjectMeta: metav1.ObjectMeta{
+			Name:      "missing-service",
+			Namespace: s1.Namespace,
+		},
+		Spec: contour_api_v1.HTTPProxySpec{
+			VirtualHost: &contour_api_v1.VirtualHost{
+				Fqdn: "missing-service.example.com",
+			},
+			Routes: []contour_api_v1.Route{{
+				Conditions: []contour_api_v1.MatchCondition{{
+					Prefix: "/",
+				}},
+				Services: nil, // missing
+			}},
+		},
+	}
+
 	// proxy20 is downstream validation, skip cert validation
 	proxy20 := &contour_api_v1.HTTPProxy{
 		ObjectMeta: metav1.ObjectMeta{
@@ -4513,7 +4532,6 @@
 		},
 	}
 
-<<<<<<< HEAD
 	// proxy21 is downstream validation, skip cert validation
 	proxy21 := &contour_api_v1.HTTPProxy{
 		ObjectMeta: metav1.ObjectMeta{
@@ -4539,29 +4557,6 @@
 					Name: s1.Name,
 					Port: 8080,
 				}},
-			}},
-		},
-	}
-
-	// proxy10 has a websocket route
-	proxy10 := &contour_api_v1.HTTPProxy{
-=======
-	// issue 2309, each route must have at least one service
-	proxy41 := &contour_api_v1.HTTPProxy{
->>>>>>> 8712e5d1
-		ObjectMeta: metav1.ObjectMeta{
-			Name:      "missing-service",
-			Namespace: s1.Namespace,
-		},
-		Spec: contour_api_v1.HTTPProxySpec{
-			VirtualHost: &contour_api_v1.VirtualHost{
-				Fqdn: "missing-service.example.com",
-			},
-			Routes: []contour_api_v1.Route{{
-				Conditions: []contour_api_v1.MatchCondition{{
-					Prefix: "/",
-				}},
-				Services: nil, // missing
 			}},
 		},
 	}
