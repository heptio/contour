--- conflicted
+++ resolved
@@ -99,24 +99,9 @@
 	}
 }
 
-<<<<<<< HEAD
-func matchExact(str string) *envoy_route_v3.RouteMatch_Path {
-	return &envoy_route_v3.RouteMatch_Path{
-		Path: str,
-	}
-}
-
-func exactHeader(name string, value string) *envoy_route_v3.HeaderMatcher {
-	return &envoy_route_v3.HeaderMatcher{
-		Name: name,
-		HeaderMatchSpecifier: &envoy_route_v3.HeaderMatcher_ExactMatch{
-			ExactMatch: value,
-		},
-=======
 func matchExact(str string) *dag.ExactMatchCondition {
 	return &dag.ExactMatchCondition{
 		Path: str,
->>>>>>> fa574e97
 	}
 }
 
@@ -133,41 +118,6 @@
 	}
 }
 
-<<<<<<< HEAD
-func TestSortRoutesLongestPath(t *testing.T) {
-	want := []*envoy_route_v3.Route{
-		// Note that exact matches sort before regex and prefix matches.
-		{
-			Match: &envoy_route_v3.RouteMatch{
-				PathSpecifier: matchExact("/some/long/match"),
-			},
-		},
-		{
-			Match: &envoy_route_v3.RouteMatch{
-				PathSpecifier: matchExact("/exact/short"),
-			},
-		},
-		{
-			Match: &envoy_route_v3.RouteMatch{
-				PathSpecifier: matchRegex("/this/is/the/longest"),
-			},
-		},
-		// Note that regex matches sort before prefix matches.
-		{
-			Match: &envoy_route_v3.RouteMatch{
-				PathSpecifier: matchRegex("."),
-			},
-		},
-		{
-			Match: &envoy_route_v3.RouteMatch{
-				PathSpecifier: matchPrefix("/path/prefix2"),
-			},
-		},
-		{
-			Match: &envoy_route_v3.RouteMatch{
-				PathSpecifier: matchPrefix("/path/prefix"),
-			},
-=======
 func containsHeader(name string, value string) dag.HeaderMatchCondition {
 	return dag.HeaderMatchCondition{
 		Name:      name,
@@ -216,7 +166,6 @@
 		},
 		{
 			PathMatchCondition: matchPrefix("/path/prefix"),
->>>>>>> fa574e97
 		},
 	}
 
